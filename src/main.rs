--- conflicted
+++ resolved
@@ -76,16 +76,14 @@
     #[structopt(long = "replace-newlines")]
     replace_newlines: bool,
 
-<<<<<<< HEAD
     /// Remove whitespace at beginning and end of each cell.
     #[structopt(long = "trim-whitespace")]
     trim_whitespace: bool,
-=======
+
     /// Make sure column names are unique, and use only lowercase letters, numbers
     /// and underscores.
     #[structopt(long = "clean-column-names")]
     clean_column_names: bool,
->>>>>>> 5d4c3a58
 
     /// Drop any rows where the specified column is empty or NULL. Can be passed
     /// more than once. Useful for cleaning primary key columns before
