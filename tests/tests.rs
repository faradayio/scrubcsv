//! Integration tests for our CLI.

extern crate cli_test_dir;

use cli_test_dir::*;

#[test]
fn help_flag() {
    let testdir = TestDir::new("scrubcsv", "flag_help");
    let output = testdir.cmd().arg("--help").expect_success();
    assert!(output.stdout_str().contains("scrubcsv"));
    assert!(output.stdout_str().contains("--help"));
}

#[test]
fn version_flag() {
    let testdir = TestDir::new("scrubcsv", "flag_version");
    let output = testdir.cmd().arg("--version").expect_success();
    assert!(output.stdout_str().contains("scrubcsv "));
}

#[test]
fn basic_file_scrubbing() {
    let testdir = TestDir::new("scrubcsv", "basic_scrubbing");
    testdir.create_file(
        "in.csv",
        "\
a,b,c
1,\"2\",3
\"Paris, France\",\"Broken \" quotes\",
",
    );
    let output = testdir.cmd().arg("in.csv").expect_success();
    // We reserve the right to change the exact output we generate for "Broken
    // \" quotes".  We could do a better job of guessing here.
    assert_eq!(
        output.stdout_str(),
        "\
a,b,c
1,2,3
\"Paris, France\",\"Broken  quotes\"\"\",
"
    );
    assert!(output.stderr_str().contains("3 rows (0 bad)"));
}

#[test]
fn stdin_and_delimiter_and_quiet() {
    let testdir = TestDir::new("scrubcsv", "stdin_and_delimiter_and_quiet");
    let output = testdir
        .cmd()
        .args(&["-d", "|"])
        .arg("-q")
        .output_with_stdin(
            "\
a|b|c
1|2|3
",
        )
        .expect_success();
    assert_eq!(
        output.stdout_str(),
        "\
a,b,c
1,2,3
"
    );
    assert!(!output.stderr_str().contains("rows"));
}

#[test]
fn quote_and_delimiter() {
    let testdir = TestDir::new("scrubcsv", "basic_scrubbing");
    testdir.create_file(
        "in.csv",
        "\
a\tb\tc
1\t\"2\t3
",
    );
    let output = testdir
        .cmd()
        .args(&["-d", r"\t"])
        .args(&["--quote", "none"])
        .arg("in.csv")
        .expect_success();
    assert_eq!(
        output.stdout_str(),
        "\
a,b,c
1,\"\"\"2\",3
"
    );
}

#[test]
fn bad_rows() {
    // Create a file with lots of good rows--enough to avoid triggering the
    // "too many bad rows" detection. This is an inefficient use of
    // `put_str`, but it doesn't matter for a test.
    let mut good_rows = "a,b,c\n".to_owned();
    for _ in 0..100 {
        good_rows.push_str("1,2,3\n");
    }
    let mut bad_rows = good_rows.clone();
    bad_rows.push_str("1,2\n");

    let testdir = TestDir::new("scrubcsv", "bad_rows");
    let output = testdir.cmd().output_with_stdin(&bad_rows).expect_success();
    assert_eq!(output.stdout_str(), &good_rows);
    assert!(output.stderr_str().contains("102 rows (1 bad)"));
}

#[test]
fn too_many_bad_rows() {
    let testdir = TestDir::new("scrubcsv", "too_many_bad_rows");
    let output = testdir
        .cmd()
        .output_with_stdin(
            "\
a,b,c
1,2
",
        )
        .expect("could not run scrubcsv");
    assert!(!output.status.success());
    assert_eq!(output.stdout_str(), "a,b,c\n");
    assert!(output
        .stderr_str()
        .contains("Too many rows (1 of 2) were bad"));
}

#[test]
fn null_normalization() {
    let testdir = TestDir::new("scrubcsv", "null_normalization");
    let output = testdir
        .cmd()
        .args(&["--null", "(?i)null|NIL"])
        .output_with_stdin("a,b,c,d,e\nnull,NIL,nil,,not null\n")
        .expect_success();
    assert_eq!(output.stdout_str(), "a,b,c,d,e\n,,,,not null\n")
}

#[test]
fn replace_newlines() {
    let testdir = TestDir::new("scrubcsv", "replace_newlines");
    let output = testdir
        .cmd()
        .arg("--replace-newlines")
        .output_with_stdin("a,b\n\"line\r\nbreak\r1\",\"line\nbreak\n2\"\n")
        .expect_success();
    assert_eq!(output.stdout_str(), "a,b\nline break 1,line break 2\n");
}

#[test]
<<<<<<< HEAD
fn trim_whitespace() {
    let testdir = TestDir::new("scrubcsv", "trim_whitespace");
    let output = testdir
        .cmd()
        .arg("--trim-whitespace")
        .output_with_stdin("a,b,c,d\n 1 , 2, ,\n")
        .expect_success();
    assert_eq!(output.stdout_str(), "a,b,c,d\n1,2,,\n");
=======
fn clean_column_names() {
    let testdir = TestDir::new("scrubcsv", "clean_column_names");
    let output = testdir
        .cmd()
        .arg("--clean-column-names")
        .output_with_stdin(",,a,a\n")
        .expect_success();
    assert_eq!(output.stdout_str(), "_,__2,a,a_2\n");
>>>>>>> 5d4c3a58
}

#[test]
fn drop_row_if_null() {
    let testdir = TestDir::new("scrubcsv", "replace_newlines");
    let output = testdir
        .cmd()
        .arg("--drop-row-if-null=c1")
        .arg("--drop-row-if-null=c2")
        .args(&["--null", "NULL"])
        .output_with_stdin(
            r#"c1,c2,c3
1,,
,2,
NULL,3,
a,b,c
"#,
        )
        .expect("error running scrubcsv");
    eprintln!("{}", output.stderr_str());
    //assert_eq!(output.status.code(), Some(2));
    assert_eq!(
        output.stdout_str(),
        r#"c1,c2,c3
a,b,c
"#
    );
}<|MERGE_RESOLUTION|>--- conflicted
+++ resolved
@@ -153,7 +153,6 @@
 }
 
 #[test]
-<<<<<<< HEAD
 fn trim_whitespace() {
     let testdir = TestDir::new("scrubcsv", "trim_whitespace");
     let output = testdir
@@ -162,7 +161,9 @@
         .output_with_stdin("a,b,c,d\n 1 , 2, ,\n")
         .expect_success();
     assert_eq!(output.stdout_str(), "a,b,c,d\n1,2,,\n");
-=======
+}
+
+#[test]
 fn clean_column_names() {
     let testdir = TestDir::new("scrubcsv", "clean_column_names");
     let output = testdir
@@ -171,7 +172,6 @@
         .output_with_stdin(",,a,a\n")
         .expect_success();
     assert_eq!(output.stdout_str(), "_,__2,a,a_2\n");
->>>>>>> 5d4c3a58
 }
 
 #[test]
